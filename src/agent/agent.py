--- conflicted
+++ resolved
@@ -5,11 +5,7 @@
 import os
 import random
 from pathlib import Path
-<<<<<<< HEAD
-from threading import Thread
 from time import sleep
-=======
->>>>>>> c004a6ae
 from typing import TYPE_CHECKING
 
 from dotenv import load_dotenv
