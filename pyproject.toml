--- conflicted
+++ resolved
@@ -7,12 +7,9 @@
 readme = "README.md"
 dependencies = [
     "aiwolf-nlp-common==0.5.2",
-<<<<<<< HEAD
     "langchain-google-genai>=2.1.0",
     "langchain-openai>=0.3.9",
-=======
     "pyyaml>=6.0.2",
->>>>>>> 22765477
 ]
 
 authors = [
