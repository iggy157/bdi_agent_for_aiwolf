--- conflicted
+++ resolved
@@ -1,13 +1,7 @@
 [project]
-<<<<<<< HEAD
 name = "aiwolf-nlp-agent-llm"
-version = "0.3.4"
+version = "0.3.5"
 description = "aiwolf-nlp-agent-llm"
-=======
-name = "aiwolf-nlp-agent"
-version = "0.3.5"
-description = "aiwolf-nlp-agent"
->>>>>>> 278e3686
 license = { file = "LICENSE" }
 requires-python = ">=3.11"
 readme = "README.md"
