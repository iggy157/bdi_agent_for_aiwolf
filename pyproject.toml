--- conflicted
+++ resolved
@@ -1,15 +1,6 @@
 [project]
-<<<<<<< HEAD
 name = "aiwolf-nlp-agent-llm"
-version = "0.3.5"
-description = "aiwolf-nlp-agent-llm"
-license = { file = "LICENSE" }
-requires-python = ">=3.11"
-readme = "README.md"
-=======
-name = "aiwolf-nlp-agent"
 version = "0.3.6"
->>>>>>> abc49cd7
 dependencies = [
     "aiwolf-nlp-common==0.6.7",
     "python-ulid>=3.0.0",
@@ -31,7 +22,7 @@
     { name = "nwatanabe", email = "nwatanabe@kanolab.net" },
     { name = "ysahashi", email = "ysahashi@kanolab.net" },
 ]
-description = "aiwolf-nlp-agent"
+description = "aiwolf-nlp-agent-llm"
 readme = "README.md"
 license = { file = "LICENSE" }
 keywords = ["aiwolf"]
