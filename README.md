# aiwolf-nlp-agent-llm

<<<<<<< HEAD
人狼知能コンテスト（自然言語部門） のLLMを用いたサンプルエージェントです。
=======
人狼知能コンテスト（自然言語部門） のサンプルエージェントです。

最新の情報はこちらのルートページをご覧ください。 \
Please refer to this root page for the latest information. \
[aiwolfdial.github.io](https://aiwolfdial.github.io/aiwolf-nlp/)

<!-- START doctoc generated TOC please keep comment here to allow auto update -->
<!-- DON'T EDIT THIS SECTION, INSTEAD RE-RUN doctoc TO UPDATE -->
## 目次

- [次回大会について](#%E6%AC%A1%E5%9B%9E%E5%A4%A7%E4%BC%9A%E3%81%AB%E3%81%A4%E3%81%84%E3%81%A6)
  - [13人-人狼](#13%E4%BA%BA-%E4%BA%BA%E7%8B%BC)
  - [5人-人狼](#5%E4%BA%BA-%E4%BA%BA%E7%8B%BC)
  - [大会の予選の実行方法](#%E5%A4%A7%E4%BC%9A%E3%81%AE%E4%BA%88%E9%81%B8%E3%81%AE%E5%AE%9F%E8%A1%8C%E6%96%B9%E6%B3%95)
- [環境構築](#%E7%92%B0%E5%A2%83%E6%A7%8B%E7%AF%89)
- [実行方法](#%E5%AE%9F%E8%A1%8C%E6%96%B9%E6%B3%95)
  - [エージェントプログラムの実行コマンド](#%E3%82%A8%E3%83%BC%E3%82%B8%E3%82%A7%E3%83%B3%E3%83%88%E3%83%97%E3%83%AD%E3%82%B0%E3%83%A9%E3%83%A0%E3%81%AE%E5%AE%9F%E8%A1%8C%E3%82%B3%E3%83%9E%E3%83%B3%E3%83%89)
  - [手元環境での実行](#%E6%89%8B%E5%85%83%E7%92%B0%E5%A2%83%E3%81%A7%E3%81%AE%E5%AE%9F%E8%A1%8C)
  - [予選での対戦方法](#%E4%BA%88%E9%81%B8%E3%81%A7%E3%81%AE%E5%AF%BE%E6%88%A6%E6%96%B9%E6%B3%95)
  - [本戦での対戦方法](#%E6%9C%AC%E6%88%A6%E3%81%A7%E3%81%AE%E5%AF%BE%E6%88%A6%E6%96%B9%E6%B3%95)
- [設定 (config.yml)](#%E8%A8%AD%E5%AE%9A-configyml)
  - [web_socket](#web_socket)
  - [agent](#agent)
  - [log](#log)
    - [log.requests](#logrequests)
- [エージェントのカスタマイズ方法](#%E3%82%A8%E3%83%BC%E3%82%B8%E3%82%A7%E3%83%B3%E3%83%88%E3%81%AE%E3%82%AB%E3%82%B9%E3%82%BF%E3%83%9E%E3%82%A4%E3%82%BA%E6%96%B9%E6%B3%95)
  - [全役職共通](#%E5%85%A8%E5%BD%B9%E8%81%B7%E5%85%B1%E9%80%9A)
    - [要求される動作に関するメソッド(5人村の場合)](#%E8%A6%81%E6%B1%82%E3%81%95%E3%82%8C%E3%82%8B%E5%8B%95%E4%BD%9C%E3%81%AB%E9%96%A2%E3%81%99%E3%82%8B%E3%83%A1%E3%82%BD%E3%83%83%E3%83%895%E4%BA%BA%E6%9D%91%E3%81%AE%E5%A0%B4%E5%90%88)
  - [村人](#%E6%9D%91%E4%BA%BA)
  - [占い師](#%E5%8D%A0%E3%81%84%E5%B8%AB)
    - [占いのメソッド](#%E5%8D%A0%E3%81%84%E3%81%AE%E3%83%A1%E3%82%BD%E3%83%83%E3%83%89)
    - [占い結果の取得方法について](#%E5%8D%A0%E3%81%84%E7%B5%90%E6%9E%9C%E3%81%AE%E5%8F%96%E5%BE%97%E6%96%B9%E6%B3%95%E3%81%AB%E3%81%A4%E3%81%84%E3%81%A6)
  - [霊媒師](#%E9%9C%8A%E5%AA%92%E5%B8%AB)
    - [霊媒師の結果の取得方法について](#%E9%9C%8A%E5%AA%92%E5%B8%AB%E3%81%AE%E7%B5%90%E6%9E%9C%E3%81%AE%E5%8F%96%E5%BE%97%E6%96%B9%E6%B3%95%E3%81%AB%E3%81%A4%E3%81%84%E3%81%A6)
  - [騎士](#%E9%A8%8E%E5%A3%AB)
    - [護衛のメソッド](#%E8%AD%B7%E8%A1%9B%E3%81%AE%E3%83%A1%E3%82%BD%E3%83%83%E3%83%89)
  - [人狼](#%E4%BA%BA%E7%8B%BC)
    - [襲撃のメソッド](#%E8%A5%B2%E6%92%83%E3%81%AE%E3%83%A1%E3%82%BD%E3%83%83%E3%83%89)
  - [狂人](#%E7%8B%82%E4%BA%BA)

<!-- END doctoc generated TOC please keep comment here to allow auto update -->

## 次回大会について
>>>>>>> c004a6ae

最新情報は[aiwolfdial.github.io](https://aiwolfdial.github.io/aiwolf-nlp/)をご確認ください。

また、2025年度人工知能学会全国大会に向けた大会では下記が予定されています。

> [!IMPORTANT]
<<<<<<< HEAD
> エージェントの実装については[aiwolfdial/aiwolf-nlp-agent](https://github.com/aiwolfdial/aiwolf-nlp-agent)をご確認ください。
=======
>
> - トークリクエストならびに囁きリクエストにおける発言の文字数制限の追加
> - 13人ゲームの追加
> - カスタムプレイヤー名とカスタムプロフィールの追加

### 13人-人狼

13人人狼で現在想定している役職は下記の通りです。

| 役職   | 陣営 | 人数 | 特殊能力                                                                            |
| ------ | ---- | ---- | ----------------------------------------------------------------------------------- |
| 村人   | 村人 | 6    | なし                                                                                |
| 占い師 | 村人 | 1    | 夜のターンに1名選択し、そのプレイヤーの陣営を知ることができる                       |
| 霊媒師 | 村人 | 1    | 投票によって追放されたプレイヤーの陣営を知ることができる                            |
| 騎士   | 村人 | 1    | 夜のターンに1名選択し、そのプレイヤーを人狼の襲撃から守ることができる               |
| 人狼   | 人狼 | 3    | 夜のターンに1名選択し、そのプレイヤーを襲撃することでゲームから除外することができる |
| 狂人   | 人狼 | 1    | 人狼陣営の勝利が自身の勝利になる                                                    |

### 5人-人狼

| 役職   | 陣営 | 人数 | 特殊能力                                                                            |
| ------ | ---- | ---- | ----------------------------------------------------------------------------------- |
| 村人   | 村人 | 2    | なし                                                                                |
| 占い師 | 村人 | 1    | 夜のターンに1名選択し、そのプレイヤーの陣営を知ることができる                       |
| 人狼   | 人狼 | 1    | 夜のターンに1名選択し、そのプレイヤーを襲撃することでゲームから除外することができる |
| 狂人   | 人狼 | 1    | 人狼陣営の勝利が自身の勝利になる                                                    |

### 大会の予選の実行方法

> [!IMPORTANT]
> 最新情報は[aiwolfdial.github.io](https://aiwolfdial.github.io/aiwolf-nlp/)をご確認ください。

大会参加者はエージェントを実装したうえで、ご自身の端末でエージェントを実行、大会運営が提供するゲームサーバに接続する必要があります。エージェントの実装については、実装言語を含め、制限はありません。  
自己対戦では、5体,13体のエージェントをご自身の端末で実行し、大会運営が提供する自己対戦用のゲームサーバに接続しすることで、エージェント同士の対戦を行うことができます。

ローカル内での動作確認ならびに自己対戦するためのゲームサーバについては、[aiwolfdial/aiwolf-nlp-server](https://github.com/aiwolfdial/aiwolf-nlp-server) を参考にしてください。

次回大会の詳細についてはしばらくお待ちください。

## 環境構築

> [!IMPORTANT]
> Python 3.11以上が必要です。

```bash
git clone https://github.com/aiwolfdial/aiwolf-nlp-agent.git
cd aiwolf-nlp-agent
cp config/config.yml.example config/config.yml
python -m venv .venv
source .venv/bin/activate
pip install .
```

> [!NOTE]
> aiwolf-nlp-commonとは、役職や接続方式に関するプログラムが定義されているPythonパッケージです。  
> 詳細については、[aiwolfdial/aiwolf-nlp-common](https://github.com/aiwolfdial/aiwolf-nlp-common) をご覧ください。

## 実行方法

### エージェントプログラムの実行コマンド

[設定](#web_socket)の内容を参照し、エージェントが実行されます。

```bash
python src/main.py
```

### 手元環境での実行

事前に、ローカル内にゲームサーバを立ち上げる必要があります。  
ゲームサーバについては[aiwolfdial/aiwolf-nlp-server](https://github.com/aiwolfdial/aiwolf-nlp-server) を参考にしてください。

### 予選での対戦方法

予選は、参加登録後に招待されるSlack上で公開されるアドレスに接続を行うことで行われます。\
アドレスの設定方法については[設定](#web_socket)を、エージェントプログラムの実行方法については[実行コマンド](#エージェントプログラムの実行コマンド)をご確認ください。

### 本戦での対戦方法

本戦も予選と同じ方法で実行を行います。

## 設定 (config.yml)

### web_socket

`url`: ゲームサーバのURLです。ローカル内のゲームサーバに接続する場合はデフォルト値で問題ありません。
`token`: ゲームサーバに接続するためのトークンです。大会運営から提供されるトークンを設定してください。
`auto_reconnect`: 対戦終了後に自動で再接続するかどうかの設定です。

### agent

`num`: 起動するエージェントの数です。自己対戦の場合はデフォルト値で問題ありません。  
`team`: エージェントのチーム名です。大会運営から提供されるチーム名を設定してください。  
`kill_on_timeout`: アクションタイムアウト時にリクエストの処理を中断するかどうかの設定です。

### log

`console_output`: コンソールにログを出力するかどうかの設定です。  
`file_output`: ファイルにログを出力するかどうかの設定です。  
`output_dir`: ログを保存するディレクトリのパスです。  
`level`: ログの出力レベルです。`DEBUG`, `INFO`, `WARNING`, `ERROR`, `CRITICAL`のいずれかを設定してください。

#### log.requests

`name`, `initialize`, `daily_initialize`, `whisper`, `talk`, `daily_finish`, `divine`, `guard`, `vote`, `attack`, `finish`: 各リクエストのログを出力するかどうかの設定です。

## エージェントのカスタマイズ方法

### 全役職共通

`src/agent/agent.py`: このファイルは全ての役職に共通する動作を記述するファイルです。

#### 要求される動作に関するメソッド(5人村の場合)

ゲームサーバから送信されるリクエストに対応するメソッドは下記の通りです。

| メソッド名         | 変更推奨度       | 働き                                                                         |
| ------------------ | ---------------- | ---------------------------------------------------------------------------- |
| `name`             | 🔴 **非推奨**     | `NAME`リクエスト時にチーム名を返却するメソッド                               |
| `initialize`       | 🟡 **推奨度: 中** | `INITIALIZE`リクエスト時に送信されたゲームの設定を受け取る処理を行うメソッド |
| `daily_initialize` | 🟡 **推奨度: 中** | `DAILY_INITIALIZE`リクエスト時の処理を行うメソッド                           |
| `talk`             | 🟢 **推奨度: 高** | `TALK`リクエスト時に他のプレイヤーと会話を行うための発言を生成するメソッド   |
| `daily_finish`     | 🟡 **推奨度: 中** | `DAILY_FINISH`リクエスト時の処理を行うメソッド                               |
| `vote`             | 🟢 **推奨度: 高** | `VOTE`リクエスト時に投票先を決定するメソッド                                 |
| `finish`           | 🟡 **推奨度: 中** | `FINISH`リクエスト時の処理を行うメソッド                                     |

### 村人

path: `src/agent/villager.py`

このファイルは村人専用の動作を記述するファイルです。\
`talk`や`vote`を変更することで村人専用の行動を設定することができます。

### 占い師

path: `src/agent/seer.py`

このファイルは占い師専用の動作を記述するファイルです。\
`talk`や`vote`,`divine`を変更することで占い師専用の行動を設定することができます。

#### 占いのメソッド

占い師は[全役職共通](#全役職共通)のメソッドに加え、下記メソッドが存在します。

| メソッド名 | 変更推奨度       | 働き                                           |
| ---------- | ---------------- | ---------------------------------------------- |
| `divine`   | 🟢 **推奨度: 高** | `DIVINE`リクエスト時に占い先を決定するメソッド |

#### 占い結果の取得方法について

agentの`info.divine_result`から取得できます。\
詳細は[aiwolf-nlp-common](https://github.com/aiwolfdial/aiwolf-nlp-common/blob/main/src/aiwolf_nlp_common/packet/judge.py)をご確認ください。

### 霊媒師

path: `src/agent/medium.py`

このファイルは霊媒師専用の動作を記述するファイルです。\
`talk`や`vote`を変更することで霊媒師専用の行動を設定することができます。

#### 霊媒師の結果の取得方法について

agentの`info.medium_result`から取得できます。\
詳細は[aiwolf-nlp-common](https://github.com/aiwolfdial/aiwolf-nlp-common/blob/main/src/aiwolf_nlp_common/packet/judge.py)をご確認ください。

### 騎士

path: `src/agent/bodyguard.py`

このファイルは騎士専用の動作を記述するファイルです。\
`talk`や`vote`,`guard`を変更することで騎士専用の行動を設定することができます。

#### 護衛のメソッド

騎士は[全役職共通](#全役職共通)のメソッドに加え、下記メソッドが存在します。

| メソッド名 | 変更推奨度       | 働き                                          |
| ---------- | ---------------- | --------------------------------------------- |
| `guard`    | 🟢 **推奨度: 高** | `GUARD`リクエスト時に護衛先を決定するメソッド |

### 人狼

path: `src/agent/werewolf.py`

このファイルは人狼専用の動作を記述するファイルです。\
`talk`や`vote`,`attack`,`whisper`を変更することで人狼専用の行動を設定することができます。

#### 襲撃のメソッド

人狼は[全役職共通](#全役職共通)のメソッドに加え、下記メソッドが存在します。

| メソッド名 | 変更推奨度       | 働き                                                        |
| ---------- | ---------------- | ----------------------------------------------------------- |
| `attack`   | 🟢 **推奨度: 高** | `ATTACK`リクエスト時に護衛先を決定するメソッド              |
| `whisper`  | 🟢 **推奨度: 高** | 13人村の`WHISPER`リクエスト時に人狼同士の囁きを行うメソッド |

### 狂人

path: `src/agent/possessed.py`

このファイルは狂人専用の動作を記述するファイルです。\
`talk`や`vote`を変更することで狂人専用の行動を設定することができます。
>>>>>>> c004a6ae
<|MERGE_RESOLUTION|>--- conflicted
+++ resolved
@@ -1,261 +1,3 @@
 # aiwolf-nlp-agent-llm
 
-<<<<<<< HEAD
-人狼知能コンテスト（自然言語部門） のLLMを用いたサンプルエージェントです。
-=======
-人狼知能コンテスト（自然言語部門） のサンプルエージェントです。
-
-最新の情報はこちらのルートページをご覧ください。 \
-Please refer to this root page for the latest information. \
-[aiwolfdial.github.io](https://aiwolfdial.github.io/aiwolf-nlp/)
-
-<!-- START doctoc generated TOC please keep comment here to allow auto update -->
-<!-- DON'T EDIT THIS SECTION, INSTEAD RE-RUN doctoc TO UPDATE -->
-## 目次
-
-- [次回大会について](#%E6%AC%A1%E5%9B%9E%E5%A4%A7%E4%BC%9A%E3%81%AB%E3%81%A4%E3%81%84%E3%81%A6)
-  - [13人-人狼](#13%E4%BA%BA-%E4%BA%BA%E7%8B%BC)
-  - [5人-人狼](#5%E4%BA%BA-%E4%BA%BA%E7%8B%BC)
-  - [大会の予選の実行方法](#%E5%A4%A7%E4%BC%9A%E3%81%AE%E4%BA%88%E9%81%B8%E3%81%AE%E5%AE%9F%E8%A1%8C%E6%96%B9%E6%B3%95)
-- [環境構築](#%E7%92%B0%E5%A2%83%E6%A7%8B%E7%AF%89)
-- [実行方法](#%E5%AE%9F%E8%A1%8C%E6%96%B9%E6%B3%95)
-  - [エージェントプログラムの実行コマンド](#%E3%82%A8%E3%83%BC%E3%82%B8%E3%82%A7%E3%83%B3%E3%83%88%E3%83%97%E3%83%AD%E3%82%B0%E3%83%A9%E3%83%A0%E3%81%AE%E5%AE%9F%E8%A1%8C%E3%82%B3%E3%83%9E%E3%83%B3%E3%83%89)
-  - [手元環境での実行](#%E6%89%8B%E5%85%83%E7%92%B0%E5%A2%83%E3%81%A7%E3%81%AE%E5%AE%9F%E8%A1%8C)
-  - [予選での対戦方法](#%E4%BA%88%E9%81%B8%E3%81%A7%E3%81%AE%E5%AF%BE%E6%88%A6%E6%96%B9%E6%B3%95)
-  - [本戦での対戦方法](#%E6%9C%AC%E6%88%A6%E3%81%A7%E3%81%AE%E5%AF%BE%E6%88%A6%E6%96%B9%E6%B3%95)
-- [設定 (config.yml)](#%E8%A8%AD%E5%AE%9A-configyml)
-  - [web_socket](#web_socket)
-  - [agent](#agent)
-  - [log](#log)
-    - [log.requests](#logrequests)
-- [エージェントのカスタマイズ方法](#%E3%82%A8%E3%83%BC%E3%82%B8%E3%82%A7%E3%83%B3%E3%83%88%E3%81%AE%E3%82%AB%E3%82%B9%E3%82%BF%E3%83%9E%E3%82%A4%E3%82%BA%E6%96%B9%E6%B3%95)
-  - [全役職共通](#%E5%85%A8%E5%BD%B9%E8%81%B7%E5%85%B1%E9%80%9A)
-    - [要求される動作に関するメソッド(5人村の場合)](#%E8%A6%81%E6%B1%82%E3%81%95%E3%82%8C%E3%82%8B%E5%8B%95%E4%BD%9C%E3%81%AB%E9%96%A2%E3%81%99%E3%82%8B%E3%83%A1%E3%82%BD%E3%83%83%E3%83%895%E4%BA%BA%E6%9D%91%E3%81%AE%E5%A0%B4%E5%90%88)
-  - [村人](#%E6%9D%91%E4%BA%BA)
-  - [占い師](#%E5%8D%A0%E3%81%84%E5%B8%AB)
-    - [占いのメソッド](#%E5%8D%A0%E3%81%84%E3%81%AE%E3%83%A1%E3%82%BD%E3%83%83%E3%83%89)
-    - [占い結果の取得方法について](#%E5%8D%A0%E3%81%84%E7%B5%90%E6%9E%9C%E3%81%AE%E5%8F%96%E5%BE%97%E6%96%B9%E6%B3%95%E3%81%AB%E3%81%A4%E3%81%84%E3%81%A6)
-  - [霊媒師](#%E9%9C%8A%E5%AA%92%E5%B8%AB)
-    - [霊媒師の結果の取得方法について](#%E9%9C%8A%E5%AA%92%E5%B8%AB%E3%81%AE%E7%B5%90%E6%9E%9C%E3%81%AE%E5%8F%96%E5%BE%97%E6%96%B9%E6%B3%95%E3%81%AB%E3%81%A4%E3%81%84%E3%81%A6)
-  - [騎士](#%E9%A8%8E%E5%A3%AB)
-    - [護衛のメソッド](#%E8%AD%B7%E8%A1%9B%E3%81%AE%E3%83%A1%E3%82%BD%E3%83%83%E3%83%89)
-  - [人狼](#%E4%BA%BA%E7%8B%BC)
-    - [襲撃のメソッド](#%E8%A5%B2%E6%92%83%E3%81%AE%E3%83%A1%E3%82%BD%E3%83%83%E3%83%89)
-  - [狂人](#%E7%8B%82%E4%BA%BA)
-
-<!-- END doctoc generated TOC please keep comment here to allow auto update -->
-
-## 次回大会について
->>>>>>> c004a6ae
-
-最新情報は[aiwolfdial.github.io](https://aiwolfdial.github.io/aiwolf-nlp/)をご確認ください。
-
-また、2025年度人工知能学会全国大会に向けた大会では下記が予定されています。
-
-> [!IMPORTANT]
-<<<<<<< HEAD
-> エージェントの実装については[aiwolfdial/aiwolf-nlp-agent](https://github.com/aiwolfdial/aiwolf-nlp-agent)をご確認ください。
-=======
->
-> - トークリクエストならびに囁きリクエストにおける発言の文字数制限の追加
-> - 13人ゲームの追加
-> - カスタムプレイヤー名とカスタムプロフィールの追加
-
-### 13人-人狼
-
-13人人狼で現在想定している役職は下記の通りです。
-
-| 役職   | 陣営 | 人数 | 特殊能力                                                                            |
-| ------ | ---- | ---- | ----------------------------------------------------------------------------------- |
-| 村人   | 村人 | 6    | なし                                                                                |
-| 占い師 | 村人 | 1    | 夜のターンに1名選択し、そのプレイヤーの陣営を知ることができる                       |
-| 霊媒師 | 村人 | 1    | 投票によって追放されたプレイヤーの陣営を知ることができる                            |
-| 騎士   | 村人 | 1    | 夜のターンに1名選択し、そのプレイヤーを人狼の襲撃から守ることができる               |
-| 人狼   | 人狼 | 3    | 夜のターンに1名選択し、そのプレイヤーを襲撃することでゲームから除外することができる |
-| 狂人   | 人狼 | 1    | 人狼陣営の勝利が自身の勝利になる                                                    |
-
-### 5人-人狼
-
-| 役職   | 陣営 | 人数 | 特殊能力                                                                            |
-| ------ | ---- | ---- | ----------------------------------------------------------------------------------- |
-| 村人   | 村人 | 2    | なし                                                                                |
-| 占い師 | 村人 | 1    | 夜のターンに1名選択し、そのプレイヤーの陣営を知ることができる                       |
-| 人狼   | 人狼 | 1    | 夜のターンに1名選択し、そのプレイヤーを襲撃することでゲームから除外することができる |
-| 狂人   | 人狼 | 1    | 人狼陣営の勝利が自身の勝利になる                                                    |
-
-### 大会の予選の実行方法
-
-> [!IMPORTANT]
-> 最新情報は[aiwolfdial.github.io](https://aiwolfdial.github.io/aiwolf-nlp/)をご確認ください。
-
-大会参加者はエージェントを実装したうえで、ご自身の端末でエージェントを実行、大会運営が提供するゲームサーバに接続する必要があります。エージェントの実装については、実装言語を含め、制限はありません。  
-自己対戦では、5体,13体のエージェントをご自身の端末で実行し、大会運営が提供する自己対戦用のゲームサーバに接続しすることで、エージェント同士の対戦を行うことができます。
-
-ローカル内での動作確認ならびに自己対戦するためのゲームサーバについては、[aiwolfdial/aiwolf-nlp-server](https://github.com/aiwolfdial/aiwolf-nlp-server) を参考にしてください。
-
-次回大会の詳細についてはしばらくお待ちください。
-
-## 環境構築
-
-> [!IMPORTANT]
-> Python 3.11以上が必要です。
-
-```bash
-git clone https://github.com/aiwolfdial/aiwolf-nlp-agent.git
-cd aiwolf-nlp-agent
-cp config/config.yml.example config/config.yml
-python -m venv .venv
-source .venv/bin/activate
-pip install .
-```
-
-> [!NOTE]
-> aiwolf-nlp-commonとは、役職や接続方式に関するプログラムが定義されているPythonパッケージです。  
-> 詳細については、[aiwolfdial/aiwolf-nlp-common](https://github.com/aiwolfdial/aiwolf-nlp-common) をご覧ください。
-
-## 実行方法
-
-### エージェントプログラムの実行コマンド
-
-[設定](#web_socket)の内容を参照し、エージェントが実行されます。
-
-```bash
-python src/main.py
-```
-
-### 手元環境での実行
-
-事前に、ローカル内にゲームサーバを立ち上げる必要があります。  
-ゲームサーバについては[aiwolfdial/aiwolf-nlp-server](https://github.com/aiwolfdial/aiwolf-nlp-server) を参考にしてください。
-
-### 予選での対戦方法
-
-予選は、参加登録後に招待されるSlack上で公開されるアドレスに接続を行うことで行われます。\
-アドレスの設定方法については[設定](#web_socket)を、エージェントプログラムの実行方法については[実行コマンド](#エージェントプログラムの実行コマンド)をご確認ください。
-
-### 本戦での対戦方法
-
-本戦も予選と同じ方法で実行を行います。
-
-## 設定 (config.yml)
-
-### web_socket
-
-`url`: ゲームサーバのURLです。ローカル内のゲームサーバに接続する場合はデフォルト値で問題ありません。
-`token`: ゲームサーバに接続するためのトークンです。大会運営から提供されるトークンを設定してください。
-`auto_reconnect`: 対戦終了後に自動で再接続するかどうかの設定です。
-
-### agent
-
-`num`: 起動するエージェントの数です。自己対戦の場合はデフォルト値で問題ありません。  
-`team`: エージェントのチーム名です。大会運営から提供されるチーム名を設定してください。  
-`kill_on_timeout`: アクションタイムアウト時にリクエストの処理を中断するかどうかの設定です。
-
-### log
-
-`console_output`: コンソールにログを出力するかどうかの設定です。  
-`file_output`: ファイルにログを出力するかどうかの設定です。  
-`output_dir`: ログを保存するディレクトリのパスです。  
-`level`: ログの出力レベルです。`DEBUG`, `INFO`, `WARNING`, `ERROR`, `CRITICAL`のいずれかを設定してください。
-
-#### log.requests
-
-`name`, `initialize`, `daily_initialize`, `whisper`, `talk`, `daily_finish`, `divine`, `guard`, `vote`, `attack`, `finish`: 各リクエストのログを出力するかどうかの設定です。
-
-## エージェントのカスタマイズ方法
-
-### 全役職共通
-
-`src/agent/agent.py`: このファイルは全ての役職に共通する動作を記述するファイルです。
-
-#### 要求される動作に関するメソッド(5人村の場合)
-
-ゲームサーバから送信されるリクエストに対応するメソッドは下記の通りです。
-
-| メソッド名         | 変更推奨度       | 働き                                                                         |
-| ------------------ | ---------------- | ---------------------------------------------------------------------------- |
-| `name`             | 🔴 **非推奨**     | `NAME`リクエスト時にチーム名を返却するメソッド                               |
-| `initialize`       | 🟡 **推奨度: 中** | `INITIALIZE`リクエスト時に送信されたゲームの設定を受け取る処理を行うメソッド |
-| `daily_initialize` | 🟡 **推奨度: 中** | `DAILY_INITIALIZE`リクエスト時の処理を行うメソッド                           |
-| `talk`             | 🟢 **推奨度: 高** | `TALK`リクエスト時に他のプレイヤーと会話を行うための発言を生成するメソッド   |
-| `daily_finish`     | 🟡 **推奨度: 中** | `DAILY_FINISH`リクエスト時の処理を行うメソッド                               |
-| `vote`             | 🟢 **推奨度: 高** | `VOTE`リクエスト時に投票先を決定するメソッド                                 |
-| `finish`           | 🟡 **推奨度: 中** | `FINISH`リクエスト時の処理を行うメソッド                                     |
-
-### 村人
-
-path: `src/agent/villager.py`
-
-このファイルは村人専用の動作を記述するファイルです。\
-`talk`や`vote`を変更することで村人専用の行動を設定することができます。
-
-### 占い師
-
-path: `src/agent/seer.py`
-
-このファイルは占い師専用の動作を記述するファイルです。\
-`talk`や`vote`,`divine`を変更することで占い師専用の行動を設定することができます。
-
-#### 占いのメソッド
-
-占い師は[全役職共通](#全役職共通)のメソッドに加え、下記メソッドが存在します。
-
-| メソッド名 | 変更推奨度       | 働き                                           |
-| ---------- | ---------------- | ---------------------------------------------- |
-| `divine`   | 🟢 **推奨度: 高** | `DIVINE`リクエスト時に占い先を決定するメソッド |
-
-#### 占い結果の取得方法について
-
-agentの`info.divine_result`から取得できます。\
-詳細は[aiwolf-nlp-common](https://github.com/aiwolfdial/aiwolf-nlp-common/blob/main/src/aiwolf_nlp_common/packet/judge.py)をご確認ください。
-
-### 霊媒師
-
-path: `src/agent/medium.py`
-
-このファイルは霊媒師専用の動作を記述するファイルです。\
-`talk`や`vote`を変更することで霊媒師専用の行動を設定することができます。
-
-#### 霊媒師の結果の取得方法について
-
-agentの`info.medium_result`から取得できます。\
-詳細は[aiwolf-nlp-common](https://github.com/aiwolfdial/aiwolf-nlp-common/blob/main/src/aiwolf_nlp_common/packet/judge.py)をご確認ください。
-
-### 騎士
-
-path: `src/agent/bodyguard.py`
-
-このファイルは騎士専用の動作を記述するファイルです。\
-`talk`や`vote`,`guard`を変更することで騎士専用の行動を設定することができます。
-
-#### 護衛のメソッド
-
-騎士は[全役職共通](#全役職共通)のメソッドに加え、下記メソッドが存在します。
-
-| メソッド名 | 変更推奨度       | 働き                                          |
-| ---------- | ---------------- | --------------------------------------------- |
-| `guard`    | 🟢 **推奨度: 高** | `GUARD`リクエスト時に護衛先を決定するメソッド |
-
-### 人狼
-
-path: `src/agent/werewolf.py`
-
-このファイルは人狼専用の動作を記述するファイルです。\
-`talk`や`vote`,`attack`,`whisper`を変更することで人狼専用の行動を設定することができます。
-
-#### 襲撃のメソッド
-
-人狼は[全役職共通](#全役職共通)のメソッドに加え、下記メソッドが存在します。
-
-| メソッド名 | 変更推奨度       | 働き                                                        |
-| ---------- | ---------------- | ----------------------------------------------------------- |
-| `attack`   | 🟢 **推奨度: 高** | `ATTACK`リクエスト時に護衛先を決定するメソッド              |
-| `whisper`  | 🟢 **推奨度: 高** | 13人村の`WHISPER`リクエスト時に人狼同士の囁きを行うメソッド |
-
-### 狂人
-
-path: `src/agent/possessed.py`
-
-このファイルは狂人専用の動作を記述するファイルです。\
-`talk`や`vote`を変更することで狂人専用の行動を設定することができます。
->>>>>>> c004a6ae
+人狼知能コンテスト（自然言語部門） のサンプルエージェントです。