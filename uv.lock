--- conflicted
+++ resolved
@@ -9,7 +9,7 @@
 
 [[package]]
 name = "aiwolf-nlp-agent-llm"
-version = "0.2.3"
+version = "0.3.0"
 source = { virtual = "." }
 dependencies = [
     { name = "aiwolf-nlp-common" },
@@ -21,14 +21,10 @@
 
 [package.metadata]
 requires-dist = [
-<<<<<<< HEAD
-    { name = "aiwolf-nlp-common", specifier = "==0.5.2" },
+    { name = "aiwolf-nlp-common", specifier = "==0.6.0" },
     { name = "jinja2", specifier = ">=3.1.6" },
     { name = "langchain-google-genai", specifier = ">=2.1.0" },
     { name = "langchain-openai", specifier = ">=0.3.9" },
-=======
-    { name = "aiwolf-nlp-common", specifier = "==0.6.0" },
->>>>>>> 41752263
     { name = "pyyaml", specifier = ">=6.0.2" },
 ]
 
@@ -448,7 +444,7 @@
 
 [[package]]
 name = "langchain-core"
-version = "0.3.46"
+version = "0.3.47"
 source = { registry = "https://pypi.org/simple" }
 dependencies = [
     { name = "jsonpatch" },
@@ -459,14 +455,14 @@
     { name = "tenacity" },
     { name = "typing-extensions" },
 ]
-sdist = { url = "https://files.pythonhosted.org/packages/43/83/1f43d13cb0bf0738e47dde401b898d1da75aac98a10ad4a242013fff03e2/langchain_core-0.3.46.tar.gz", hash = "sha256:5fca010eeb0a427be5aa8a8525e2112995dde790c584cef165be7c5e0ee1c2b5", size = 531880 }
-wheels = [
-    { url = "https://files.pythonhosted.org/packages/00/8a/dbc9ad2e3511355ea3f13c70c8022018e0fed57d5422f94f86f23499c538/langchain_core-0.3.46-py3-none-any.whl", hash = "sha256:28b5689fc347975ea520b5364ab4aee5567e661553bbee5e97cabf4596c28ce0", size = 417068 },
+sdist = { url = "https://files.pythonhosted.org/packages/24/ae/f7764ad1c36aeba561a9cf9eb6774613fdff611f9c91967bb447092baf64/langchain_core-0.3.47.tar.gz", hash = "sha256:975a3daabf8e8d583749b3c553cc412d0527d935dfe820317431b475fa0c585a", size = 531793 }
+wheels = [
+    { url = "https://files.pythonhosted.org/packages/57/1e/a65339d128f2e957440db21746f66aaf103d34042fcd130c1801da00492d/langchain_core-0.3.47-py3-none-any.whl", hash = "sha256:ef7c78202e6fd9df79fe8128c828d08a95d3878cf4aec282580baf358a3f2ec5", size = 417108 },
 ]
 
 [[package]]
 name = "langchain-google-genai"
-version = "2.1.0"
+version = "2.1.1"
 source = { registry = "https://pypi.org/simple" }
 dependencies = [
     { name = "filetype" },
@@ -474,9 +470,9 @@
     { name = "langchain-core" },
     { name = "pydantic" },
 ]
-sdist = { url = "https://files.pythonhosted.org/packages/d7/88/d6b12d4fe8067f5df710a819cae49cd3567c4b92ad5e240ddd549e396872/langchain_google_genai-2.1.0.tar.gz", hash = "sha256:86a3e12436f2ea1ce07888cb33fd80884bce5953be6cfe63e8493c8c0cdf3e17", size = 35916 }
-wheels = [
-    { url = "https://files.pythonhosted.org/packages/d2/e0/65523fcd262ca7d76a1398ff69ad4d0583cf39904ed53d5b22726bb2d2cb/langchain_google_genai-2.1.0-py3-none-any.whl", hash = "sha256:6894009385670a75ba30d146d3f4d9ddb7ae8e425990b64f4983050111c2ed97", size = 40197 },
+sdist = { url = "https://files.pythonhosted.org/packages/e4/02/226a0953f894cd8db859838469535888054fa29afad8c1d62d0e31b49a1a/langchain_google_genai-2.1.1.tar.gz", hash = "sha256:da87977d1a72428b568ff3f65033af023a99edb244dddeb0a7842b40559355f6", size = 36827 }
+wheels = [
+    { url = "https://files.pythonhosted.org/packages/28/2d/30c034260786bfd2c3fc553f4b01406dc28ecb684d9ddd1bd64be33ec1f1/langchain_google_genai-2.1.1-py3-none-any.whl", hash = "sha256:946cdd1bc008112a0aea8066274fc1e273a3b8b3b4325badec2dbd4b467eadfc", size = 40814 },
 ]
 
 [[package]]
@@ -561,7 +557,7 @@
 
 [[package]]
 name = "openai"
-version = "1.67.0"
+version = "1.68.2"
 source = { registry = "https://pypi.org/simple" }
 dependencies = [
     { name = "anyio" },
@@ -573,9 +569,9 @@
     { name = "tqdm" },
     { name = "typing-extensions" },
 ]
-sdist = { url = "https://files.pythonhosted.org/packages/a7/63/6fd027fa4cb7c3b6bee4c3150f44803b3a7e4335f0b6e49e83a0c51c321b/openai-1.67.0.tar.gz", hash = "sha256:3b386a866396daa4bf80e05a891c50a7746ecd7863b8a27423b62136e3b8f6bc", size = 403596 }
-wheels = [
-    { url = "https://files.pythonhosted.org/packages/42/de/b42ddabe211411645105ae99ad93f4f3984f53be7ced2ad441378c27f62e/openai-1.67.0-py3-none-any.whl", hash = "sha256:dbbb144f38739fc0e1d951bc67864647fca0b9ffa05aef6b70eeea9f71d79663", size = 580168 },
+sdist = { url = "https://files.pythonhosted.org/packages/3f/6b/6b002d5d38794645437ae3ddb42083059d556558493408d39a0fcea608bc/openai-1.68.2.tar.gz", hash = "sha256:b720f0a95a1dbe1429c0d9bb62096a0d98057bcda82516f6e8af10284bdd5b19", size = 413429 }
+wheels = [
+    { url = "https://files.pythonhosted.org/packages/fd/34/cebce15f64eb4a3d609a83ac3568d43005cc9a1cba9d7fde5590fd415423/openai-1.68.2-py3-none-any.whl", hash = "sha256:24484cb5c9a33b58576fdc5acf0e5f92603024a4e39d0b99793dfa1eb14c2b36", size = 606073 },
 ]
 
 [[package]]
